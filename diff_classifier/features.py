--- conflicted
+++ resolved
@@ -519,16 +519,17 @@
 
     return B, Df, pf
 
+
 def efficiency(track):
     """
     Calculates the efficiency and straitness of the input track
-    
+
     Parameters
     ----------
     track : pandas DataFrame
         At a minimum, must contain a Frames and a MSDs column.  The function
         msd_calc can be used to generate the correctly formatted pd dataframe.
-    
+
     Returns
     ----------
     eff : numpy.float64
@@ -539,7 +540,7 @@
         Relates the net displacement L to teh sum of step lengths and is
         defined as:
         S = |x(N-1)-x(0)|/SUM(|x(i) - x(i-1)|
-    
+
     Examples
     ----------
     >>> frames = 10
@@ -550,7 +551,7 @@
     >>> df['MSDs'], df['Gauss'] = msd_calc(df)
     >>> ft.efficiency(df)
     (9.0, 0.9999999999999999)
-    
+
     >>> frames = 10
     >>> d = {'Frame': np.linspace(1, frames, frames),
                    'X': np.sin(np.linspace(1, frames, frames))+3,
@@ -560,15 +561,15 @@
     >>> ft.efficiency(df)
     (0.46192924086141945, 0.22655125514290225)
     """
-    
+
     df = track
     length = df.shape[0]
     num = (nth_diff(df['X'], length-1)**2 + nth_diff(df['Y'], length-1)**2)[0]
     num2 = np.sqrt(num)
-    
+
     den = np.sum(nth_diff(df['X'], 1)**2 + nth_diff(df['Y'], 1)**2)
     den2 = np.sum(np.sqrt(nth_diff(df['X'], 1)**2 + nth_diff(df['Y'], 1)**2))
-    
+
     eff = num/den
     strait = num2/den2
     return eff, strait
@@ -577,7 +578,7 @@
 def msd_ratio(track, n1=3, n2=100):
     """
     Calculates the MSD ratio of the input track at the specified frames.
-    
+
     Parameters
     ----------
     track : pandas DataFrame
@@ -587,7 +588,7 @@
         First frame at which to calculate the MSD ratio.
     n2 : int
         Last frame at which to calculate the MSD ratio.
-        
+
     Returns
     ----------
     ratio: numpy.float64
@@ -595,7 +596,7 @@
         [MSD(n1)/MSD(n2)] - [n1/n2]
         where n1 < n2.  For Brownian motion, it is 0; for restricted motion it
         is < 0.  For directed motion it is > 0.
-    
+
     Examples
     ----------
     >>> frames = 10
@@ -606,7 +607,7 @@
     >>> df['MSDs'], df['Gauss'] = msd_calc(df)
     >>> ft.msd_ratio(df, 1, 9)
     -0.18765432098765433
-    
+
     >>> frames = 10
     >>> d = {'Frame': np.linspace(1, frames, frames),
              'X': np.sin(np.linspace(1, frames, frames))+3,
@@ -616,73 +617,41 @@
     >>> ft.msd_ratio(df, 1, 9)
     0.04053708075268797
     """
-    
+
     df = track
     assert n1 < n2, "n1 must be less than n2"
     ratio = (df['MSDs'][n1]/df['MSDs'][n2]) - (df['Frame'][n1]/df['Frame'][n2])
     return ratio
 
 
-<<<<<<< HEAD
-def calculate_features(df):
-
-    # Skeleton of Trajectory features metadata table.
-    # Builds entry for each unique Track ID.
-    die = {'Track_ID': df.Track_ID.unique(),
-          'alpha': df.Track_ID.unique(),
-          'D_fit': df.Track_ID.unique(),
-          'kurtosis': df.Track_ID.unique(),
-          'asymmetry1': df.Track_ID.unique(),
-          'asymmetry2': df.Track_ID.unique(),
-          'asymmetry3': df.Track_ID.unique(),
-          'AR': df.Track_ID.unique(),
-          'elongation': df.Track_ID.unique(),
-          'boundedness': df.Track_ID.unique(),
-          'fractal_dim': df.Track_ID.unique(),
-          'trappedness': df.Track_ID.unique(),
-          'efficiency': df.Track_ID.unique(),
-          'straightness': df.Track_ID.unique(),
-          'MSD_ratio': df.Track_ID.unique()}
-=======
 def calculate_features(df, framerate=1):
 
     # Skeleton of Trajectory features metadata table.
     # Builds entry for each unique Track ID.
     holder = df.Track_ID.unique().astype(float)
     die = {'Track_ID': holder,
-          'alpha': holder,
-          'D_fit': holder,
-          'kurtosis': holder,
-          'asymmetry1': holder,
-          'asymmetry2': holder,
-          'asymmetry3': holder,
-          'AR': holder,
-          'elongation': holder,
-          'boundedness': holder,
-          'fractal_dim': holder,
-          'trappedness': holder,
-          'efficiency': holder,
-          'straightness': holder,
-          'MSD_ratio': holder}
->>>>>>> 79e548a6
+           'alpha': holder,
+           'D_fit': holder,
+           'kurtosis': holder,
+           'asymmetry1': holder,
+           'asymmetry2': holder,
+           'asymmetry3': holder,
+           'AR': holder,
+           'elongation': holder,
+           'boundedness': holder,
+           'fractal_dim': holder,
+           'trappedness': holder,
+           'efficiency': holder,
+           'straightness': holder,
+           'MSD_ratio': holder}
     di = pd.DataFrame(data=die)
 
     trackids = df.Track_ID.unique()
     partcount = trackids.shape[0]
 
-
     for particle in range(0, partcount):
         single_track = df.loc[df['Track_ID'] == trackids[particle]].sort_values(['Track_ID', 'Frame'],
-                                                                                 ascending=[1, 1]).reset_index(drop=True)
-<<<<<<< HEAD
-        di['alpha'], di['D_fit'] = alpha_calc(single_track)
-        di['kurtosis'] = kurtosis(single_track)
-        l1, l2, di['asymmetry1'], di['asymmetry2'], di['asymmetry3'] = asymmetry(single_track)
-        di['AR'], di['elongation'] = aspectratio(single_track)
-        di['boundedness'], di['fractal_dim'], di['trappedness'] = boundedness(single_track)
-        di['efficiency'], di['straightness'] = efficiency(single_track)
-        di['MSD_ratio'] = msd_ratio(single_track, 2, single_track['Frame'][single_track.shape[0]-2])
-=======
+                                                                                ascending=[1, 1]).reset_index(drop=True)
         di['alpha'][particle], di['D_fit'][particle] = alpha_calc(single_track)
         di['kurtosis'][particle] = kurtosis(single_track)
         l1, l2, di['asymmetry1'][particle], di['asymmetry2'][particle], di['asymmetry3'][particle] = asymmetry(single_track)
@@ -693,6 +662,5 @@
             di['MSD_ratio'][particle] = msd_ratio(single_track, 2, single_track['Frame'][single_track.shape[0]-2])
         else:
             di['MSD_ratio'][particle] = 0
->>>>>>> 79e548a6
-    
+
     return di